package relay

import (
	"bytes"
	"compress/gzip"
<<<<<<< HEAD
	"crypto/tls"
=======
	"errors"
>>>>>>> 7ee09ca6
	"fmt"
	"io/ioutil"
	"log"
	"net"
	"net/http"
	"strconv"
	"sync"
	"sync/atomic"
	"time"

	"github.com/influxdata/influxdb/models"
)

// HTTP is a relay for HTTP influxdb writes
type HTTP struct {
	addr string
	name string

	https bool
	cert  string

	closing int64
	l       net.Listener

	backends []*httpBackend
}

const (
	DefaultHTTPTimeout      = 10 * time.Second
	DefaultMaxDelayInterval = 10 * time.Second
	DefaultBatchSizeKB      = 512

	KB = 1024
	MB = 1024 * KB
)

func NewHTTP(cfg HTTPConfig) (Relay, error) {
	h := new(HTTP)

	h.addr = cfg.Addr
	h.name = cfg.Name

	h.https = cfg.HTTPSEnabled
	h.cert = cfg.HTTPSCertificate

	for i := range cfg.Outputs {
		backend, err := newHTTPBackend(&cfg.Outputs[i])
		if err != nil {
			return nil, err
		}

		h.backends = append(h.backends, backend)
	}

	return h, nil
}

func (h *HTTP) Name() string {
	if h.name == "" {
		return "http://" + h.addr
	}
	return h.name
}

func (h *HTTP) Run() error {
	if h.https {
		cert, err := tls.LoadX509KeyPair(h.cert, h.cert)
		if err != nil {
			return err
		}

		l, err := tls.Listen("tcp", h.addr, &tls.Config{
			Certificates: []tls.Certificate{cert},
		})
		if err != nil {
			return err
		}
		h.l = l

		log.Printf("Starting HTTPS relay %q on %v", h.Name(), h.addr)
	} else {
		l, err := net.Listen("tcp", h.addr)
		if err != nil {
			return err
		}
		h.l = l

		log.Printf("Starting HTTP relay %q on %v", h.Name(), h.addr)
	}

	err := http.Serve(h.l, h)
	if atomic.LoadInt64(&h.closing) != 0 {
		return nil
	}
	return err
}

func (h *HTTP) Stop() error {
	atomic.StoreInt64(&h.closing, 1)
	return h.l.Close()
}

func (h *HTTP) ServeHTTP(w http.ResponseWriter, r *http.Request) {
	start := time.Now()
	if r.URL.Path != "/write" {
		jsonError(w, http.StatusNotFound, "invalid write endpoint")
		return
	}

	if r.Method != "POST" {
		w.Header().Set("Allow", "POST")
		if r.Method == "OPTIONS" {
			w.WriteHeader(http.StatusNoContent)
		} else {
			jsonError(w, http.StatusMethodNotAllowed, "invalid write method")
		}
		return
	}

	// fail early if we're missing the database
	if r.URL.Query().Get("db") == "" {
		jsonError(w, http.StatusBadRequest, "missing parameter: db")
		return
	}

	var body = r.Body

	if r.Header.Get("Content-Encoding") == "gzip" {
		b, err := gzip.NewReader(r.Body)
		if err != nil {
			jsonError(w, http.StatusBadRequest, "unable to decode gzip body")
		}
		defer b.Close()
		body = b
	}

	bodyBuf := getBuf()
	_, err := bodyBuf.ReadFrom(body)
	if err != nil {
		putBuf(bodyBuf)
		jsonError(w, http.StatusInternalServerError, "problem reading request body")
		return
	}

	precision := r.URL.Query().Get("precision")
	points, err := models.ParsePointsWithPrecision(bodyBuf.Bytes(), start, precision)
	if err != nil {
		putBuf(bodyBuf)
		jsonError(w, http.StatusBadRequest, "unable to parse points")
		return
	}

	outBuf := getBuf()
	for _, p := range points {
		if _, err = outBuf.WriteString(p.PrecisionString(precision)); err != nil {
			break
		}
		if err = outBuf.WriteByte('\n'); err != nil {
			break
		}
	}

	// done with the input points
	putBuf(bodyBuf)

	if err != nil {
		putBuf(outBuf)
		jsonError(w, http.StatusInternalServerError, "problem writing points")
		return
	}

	// normalize query string
	query := r.URL.Query().Encode()

	outBytes := outBuf.Bytes()

	var wg sync.WaitGroup
	wg.Add(len(h.backends))

	var responses = make(chan *responseData, len(h.backends))

	for _, b := range h.backends {
		b := b
		go func() {
			defer wg.Done()
			resp, err := b.post(outBytes, query)
			if err != nil {
				log.Printf("Problem posting to relay %q backend %q: %v", h.Name(), b.name, err)
			} else {
				if resp.StatusCode/100 == 5 {
					log.Printf("5xx response for relay %q backend %q: %v", h.Name(), b.name, resp.StatusCode)
				}
				responses <- resp
			}
		}()
	}

	go func() {
		wg.Wait()
		close(responses)
		putBuf(outBuf)
	}()

	var errResponse *responseData

	for resp := range responses {
		switch resp.StatusCode / 100 {
		case 2:
			w.WriteHeader(http.StatusNoContent)
			return

		case 4:
			// user error
			resp.Write(w)
			return

		default:
			// hold on to one of the responses to return back to the client
			errResponse = resp
		}
	}

	// no successful writes
	if errResponse == nil {
		// failed to make any valid request...
		jsonError(w, http.StatusServiceUnavailable, "unable to write points")
		return
	}

	errResponse.Write(w)
}

type responseData struct {
	ContentType     string
	ContentEncoding string
	StatusCode      int
	Body            []byte
}

func (rd *responseData) Write(w http.ResponseWriter) {
	if rd.ContentType != "" {
		w.Header().Set("Content-Type", rd.ContentType)
	}

	if rd.ContentEncoding != "" {
		w.Header().Set("Content-Encoding", rd.ContentEncoding)
	}

	w.Header().Set("Content-Length", strconv.Itoa(len(rd.Body)))
	w.WriteHeader(rd.StatusCode)
	w.Write(rd.Body)
}

func jsonError(w http.ResponseWriter, code int, message string) {
	w.Header().Set("Content-Type", "application/json")
	data := fmt.Sprintf("{\"error\":%q}\n", message)
	w.Header().Set("Content-Length", fmt.Sprint(len(data)))
	w.WriteHeader(code)
	w.Write([]byte(data))
}

type poster interface {
	post([]byte, string) (*responseData, error)
}

type simplePoster struct {
	client   *http.Client
	location string
}

func newSimplePoster(location string, timeout time.Duration) *simplePoster {
	return &simplePoster{
		client:   &http.Client{Timeout: timeout},
		location: location,
	}
}

func (b *simplePoster) post(buf []byte, query string) (*responseData, error) {
	req, err := http.NewRequest("POST", b.location, bytes.NewReader(buf))
	if err != nil {
		return nil, err
	}

	req.URL.RawQuery = query
	req.Header.Set("Content-Type", "text/plain")
	req.Header.Set("Content-Length", strconv.Itoa(len(buf)))

	resp, err := b.client.Do(req)
	if err != nil {
		return nil, err
	}

	data, err := ioutil.ReadAll(resp.Body)
	if err != nil {
		return nil, err
	}

	if err = resp.Body.Close(); err != nil {
		return nil, err
	}

	return &responseData{
		ContentType:     resp.Header.Get("Conent-Type"),
		ContentEncoding: resp.Header.Get("Conent-Encoding"),
		StatusCode:      resp.StatusCode,
		Body:            data,
	}, nil
}

type httpBackend struct {
	poster
	name string
}

func newHTTPBackend(cfg *HTTPOutputConfig) (*httpBackend, error) {
	if cfg.Name == "" {
		cfg.Name = cfg.Location
	}

	timeout := DefaultHTTPTimeout
	if cfg.Timeout != "" {
		t, err := time.ParseDuration(cfg.Timeout)
		if err != nil {
			return nil, fmt.Errorf("error parsing HTTP timeout '%v'", err)
		}
		timeout = t
	}

	var p poster = newSimplePoster(cfg.Location, timeout)

	// If configured, create a retryBuffer per backend.
	// This way we serialize retries against each backend.
	if cfg.BufferSizeMB > 0 {
		max := DefaultMaxDelayInterval
		if cfg.MaxDelayInterval != "" {
			m, err := time.ParseDuration(cfg.MaxDelayInterval)
			if err != nil {
				return nil, fmt.Errorf("error parsing max retry time %v", err)
			}
			max = m
		}

		batch := DefaultBatchSizeKB * KB
		if cfg.MaxBatchKB > 0 {
			batch = cfg.MaxBatchKB * KB
		}

		p = newRetryBuffer(cfg.BufferSizeMB*MB, batch, max, p)
	}

	return &httpBackend{
		poster: p,
		name:   cfg.Name,
	}, nil
}

var ErrBufferFull = errors.New("retry buffer full")

var bufPool = sync.Pool{New: func() interface{} { return new(bytes.Buffer) }}

func getBuf() *bytes.Buffer {
	if bb, ok := bufPool.Get().(*bytes.Buffer); ok {
		return bb
	}
	return new(bytes.Buffer)
}

func putBuf(b *bytes.Buffer) {
	b.Reset()
	bufPool.Put(b)
}<|MERGE_RESOLUTION|>--- conflicted
+++ resolved
@@ -3,11 +3,8 @@
 import (
 	"bytes"
 	"compress/gzip"
-<<<<<<< HEAD
 	"crypto/tls"
-=======
 	"errors"
->>>>>>> 7ee09ca6
 	"fmt"
 	"io/ioutil"
 	"log"
